/*
 * Copyright 1999-2020 Alibaba Group Holding Ltd.
 *
 * Licensed under the Apache License, Version 2.0 (the "License");
 * you may not use this file except in compliance with the License.
 * You may obtain a copy of the License at
 *
 *      http://www.apache.org/licenses/LICENSE-2.0
 *
 * Unless required by applicable law or agreed to in writing, software
 * distributed under the License is distributed on an "AS IS" BASIS,
 * WITHOUT WARRANTIES OR CONDITIONS OF ANY KIND, either express or implied.
 * See the License for the specific language governing permissions and
 * limitations under the License.
 */

package main

import (
	"fmt"
	"time"

	"github.com/nacos-group/nacos-sdk-go/clients"
	"github.com/nacos-group/nacos-sdk-go/common/constant"
	"github.com/nacos-group/nacos-sdk-go/vo"
)

func main() {
	sc := []constant.ServerConfig{
		{
			IpAddr: "console.nacos.io",
			Port:   80,
		},
	}

	cc := constant.ClientConfig{
<<<<<<< HEAD
		//NamespaceId:         "53dbce03-b817-4a11-8a99-30f835dd5c7e", //namespace id
		TimeoutMs:           5000,
		ListenInterval:      10000,
		NotLoadCacheAtStart: true,
		LogDir:              "/tmp/nacos3/log",
		CacheDir:            "/tmp/nacos3/cache",
=======
		NamespaceId:         "e525eafa-f7d7-4029-83d9-008937f9d468", //namespace id
		TimeoutMs:           5000,
		ListenInterval:      10000,
		NotLoadCacheAtStart: true,
		LogDir:              "/tmp/nacos/log",
		CacheDir:            "/tmp/nacos/cache",
>>>>>>> fb454658
		RotateTime:          "1h",
		MaxAge:              3,
		LogLevel:            "debug",
	}

	client, err := clients.CreateConfigClient(map[string]interface{}{
		"serverConfigs": sc,
		"clientConfig":  cc,
<<<<<<< HEAD
	})

	if err != nil {
		panic(err)
	}

	//publish config
	//config key=dataId+group+namespaceId
	//_, err = client.PublishConfig(vo.ConfigParam{
	//	DataId:  "test-data",
	//	Group:   "test-group",
	//	Content: "hello world!",
	//})
	//_, err = client.PublishConfig(vo.ConfigParam{
	//	DataId:  "test-data-2",
	//	Group:   "test-group",
	//	Content: "hello world!",
	//})
=======
	})

	if err != nil {
		panic(err)
	}

	//publish config
	//config key=dataId+group+namespaceId
	_, err = client.PublishConfig(vo.ConfigParam{
		DataId:  "test-data",
		Group:   "test-group",
		Content: "hello world!",
	})
	_, err = client.PublishConfig(vo.ConfigParam{
		DataId:  "test-data-2",
		Group:   "test-group",
		Content: "hello world!",
	})
>>>>>>> fb454658
	if err != nil {
		fmt.Printf("PublishConfig err:%+v \n", err)
	}

	//get config
	content, err := client.GetConfig(vo.ConfigParam{
		DataId: "test-data",
		Group:  "test-group",
	})
	fmt.Println("GetConfig,config :" + content)

	//Listen config change,key=dataId+group+namespaceId.
	err = client.ListenConfig(vo.ConfigParam{
		DataId: "test-data",
		Group:  "test-group",
		OnChange: func(namespace, group, dataId, data string) {
			fmt.Println("config changed group:" + group + ", dataId:" + dataId + ", content:" + data)
		},
	})

	err = client.ListenConfig(vo.ConfigParam{
		DataId: "test-data-2",
		Group:  "test-group",
		OnChange: func(namespace, group, dataId, data string) {
			fmt.Println("config changed group:" + group + ", dataId:" + dataId + ", content:" + data)
		},
	})
	time.Sleep(10 * time.Minute)

<<<<<<< HEAD
	//_, err = client.PublishConfig(vo.ConfigParam{
	//	DataId:  "test-data",
	//	Group:   "test-group",
	//	Content: "test-listen",
	//})
	//
	//time.Sleep(2 * time.Second)
	//
	//_, err = client.PublishConfig(vo.ConfigParam{
	//	DataId:  "test-data-2",
	//	Group:   "test-group",
	//	Content: "test-listen",
	//})
	//
	//time.Sleep(2 * time.Second)
	//
	////cancel config change
	//err = client.CancelListenConfig(vo.ConfigParam{
	//	DataId: "test-data",
	//	Group:  "test-group",
	//})
	//
	//time.Sleep(2 * time.Second)
	//_, err = client.DeleteConfig(vo.ConfigParam{
	//	DataId: "test-data",
	//	Group:  "test-group",
	//})
	//time.Sleep(5 * time.Second)
	//
	//searchPage, _ := client.SearchConfig(vo.SearchConfigParm{
	//	Search:   "blur",
	//	DataId:   "",
	//	Group:    "",
	//	PageNo:   1,
	//	PageSize: 10,
	//})
	//fmt.Printf("Search config:%+v \n", searchPage)
=======
	_, err = client.PublishConfig(vo.ConfigParam{
		DataId:  "test-data",
		Group:   "test-group",
		Content: "test-listen",
	})

	time.Sleep(2 * time.Second)

	_, err = client.PublishConfig(vo.ConfigParam{
		DataId:  "test-data-2",
		Group:   "test-group",
		Content: "test-listen",
	})

	time.Sleep(2 * time.Second)

	//cancel config change
	err = client.CancelListenConfig(vo.ConfigParam{
		DataId: "test-data",
		Group:  "test-group",
	})

	time.Sleep(2 * time.Second)
	_, err = client.DeleteConfig(vo.ConfigParam{
		DataId: "test-data",
		Group:  "test-group",
	})
	time.Sleep(5 * time.Second)
>>>>>>> fb454658

	searchPage, _ := client.SearchConfig(vo.SearchConfigParm{
		Search:   "blur",
		DataId:   "",
		Group:    "",
		PageNo:   1,
		PageSize: 10,
	})
	fmt.Printf("Search config:%+v \n", searchPage)
}<|MERGE_RESOLUTION|>--- conflicted
+++ resolved
@@ -34,21 +34,12 @@
 	}
 
 	cc := constant.ClientConfig{
-<<<<<<< HEAD
-		//NamespaceId:         "53dbce03-b817-4a11-8a99-30f835dd5c7e", //namespace id
-		TimeoutMs:           5000,
-		ListenInterval:      10000,
-		NotLoadCacheAtStart: true,
-		LogDir:              "/tmp/nacos3/log",
-		CacheDir:            "/tmp/nacos3/cache",
-=======
 		NamespaceId:         "e525eafa-f7d7-4029-83d9-008937f9d468", //namespace id
 		TimeoutMs:           5000,
 		ListenInterval:      10000,
 		NotLoadCacheAtStart: true,
 		LogDir:              "/tmp/nacos/log",
 		CacheDir:            "/tmp/nacos/cache",
->>>>>>> fb454658
 		RotateTime:          "1h",
 		MaxAge:              3,
 		LogLevel:            "debug",
@@ -57,26 +48,6 @@
 	client, err := clients.CreateConfigClient(map[string]interface{}{
 		"serverConfigs": sc,
 		"clientConfig":  cc,
-<<<<<<< HEAD
-	})
-
-	if err != nil {
-		panic(err)
-	}
-
-	//publish config
-	//config key=dataId+group+namespaceId
-	//_, err = client.PublishConfig(vo.ConfigParam{
-	//	DataId:  "test-data",
-	//	Group:   "test-group",
-	//	Content: "hello world!",
-	//})
-	//_, err = client.PublishConfig(vo.ConfigParam{
-	//	DataId:  "test-data-2",
-	//	Group:   "test-group",
-	//	Content: "hello world!",
-	//})
-=======
 	})
 
 	if err != nil {
@@ -95,7 +66,6 @@
 		Group:   "test-group",
 		Content: "hello world!",
 	})
->>>>>>> fb454658
 	if err != nil {
 		fmt.Printf("PublishConfig err:%+v \n", err)
 	}
@@ -123,47 +93,7 @@
 			fmt.Println("config changed group:" + group + ", dataId:" + dataId + ", content:" + data)
 		},
 	})
-	time.Sleep(10 * time.Minute)
 
-<<<<<<< HEAD
-	//_, err = client.PublishConfig(vo.ConfigParam{
-	//	DataId:  "test-data",
-	//	Group:   "test-group",
-	//	Content: "test-listen",
-	//})
-	//
-	//time.Sleep(2 * time.Second)
-	//
-	//_, err = client.PublishConfig(vo.ConfigParam{
-	//	DataId:  "test-data-2",
-	//	Group:   "test-group",
-	//	Content: "test-listen",
-	//})
-	//
-	//time.Sleep(2 * time.Second)
-	//
-	////cancel config change
-	//err = client.CancelListenConfig(vo.ConfigParam{
-	//	DataId: "test-data",
-	//	Group:  "test-group",
-	//})
-	//
-	//time.Sleep(2 * time.Second)
-	//_, err = client.DeleteConfig(vo.ConfigParam{
-	//	DataId: "test-data",
-	//	Group:  "test-group",
-	//})
-	//time.Sleep(5 * time.Second)
-	//
-	//searchPage, _ := client.SearchConfig(vo.SearchConfigParm{
-	//	Search:   "blur",
-	//	DataId:   "",
-	//	Group:    "",
-	//	PageNo:   1,
-	//	PageSize: 10,
-	//})
-	//fmt.Printf("Search config:%+v \n", searchPage)
-=======
 	_, err = client.PublishConfig(vo.ConfigParam{
 		DataId:  "test-data",
 		Group:   "test-group",
@@ -192,7 +122,6 @@
 		Group:  "test-group",
 	})
 	time.Sleep(5 * time.Second)
->>>>>>> fb454658
 
 	searchPage, _ := client.SearchConfig(vo.SearchConfigParm{
 		Search:   "blur",
