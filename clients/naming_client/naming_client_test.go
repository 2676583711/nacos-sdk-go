--- conflicted
+++ resolved
@@ -771,10 +771,7 @@
 		PageNo: 1,
 		PageSize: 20,
 	})
-<<<<<<< HEAD
-=======
-	
->>>>>>> eda2e830
+
 	assert.NotNil(t,reslut.Doms)
 	assert.Nil(t, err)
 }
